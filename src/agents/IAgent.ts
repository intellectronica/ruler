--- conflicted
+++ resolved
@@ -14,16 +14,10 @@
   outputPathInstructions?: string;
   /** Override for Aider config file path */
   outputPathConfig?: string;
-<<<<<<< HEAD
-  mcp?: {
-    enabled?: boolean;
-    strategy?: 'merge' | 'overwrite';
-  };
-  disableBackup?: boolean;
-=======
   /** MCP propagation config for this agent. */
   mcp?: McpConfig;
->>>>>>> fa85586c
+  /** Disable backup file creation for this agent */
+  disableBackup?: boolean;
 }
 
 export interface IAgent {
