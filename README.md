# Ruler: Centralise Your AI Coding Assistant Instructions

[![CI](https://github.com/intellectronica/ruler/actions/workflows/ci.yml/badge.svg)](https://github.com/intellectronica/ruler/actions/workflows/ci.yml)
[![npm version](https://badge.fury.io/js/%40intellectronica%2Fruler.svg)](https://badge.fury.io/js/%40intellectronica%2Fruler)
![License: MIT](https://img.shields.io/badge/License-MIT-yellow.svg)

- **GitHub**: [intellectronica/ruler](https://github.com/intellectronica/ruler)
- **NPM**: [@intellectronica/ruler](https://www.npmjs.com/package/@intellectronica/ruler)

---

> **Beta Research Preview**
>
> - Please test this version carefully in your environment
> - Report issues at https://github.com/intellectronica/ruler/issues

## Why Ruler?

Managing instructions across multiple AI coding tools becomes complex as your team grows. Different agents (GitHub Copilot, Claude, Cursor, Aider, etc.) require their own configuration files, leading to:

- **Inconsistent guidance** across AI tools
- **Duplicated effort** maintaining multiple config files
- **Context drift** as project requirements evolve
- **Onboarding friction** for new AI tools

Ruler solves this by providing a **single source of truth** for all your AI agent instructions, automatically distributing them to the right configuration files.

## Core Features

- **Centralised Rule Management**: Store all AI instructions in a dedicated `.ruler/` directory using Markdown files
- **Automatic Distribution**: Ruler applies these rules to configuration files of supported AI agents
- **Targeted Agent Configuration**: Fine-tune which agents are affected and their specific output paths via `ruler.toml`
- **MCP Server Propagation**: Manage and distribute Model Context Protocol (MCP) server settings
- **`.gitignore` Automation**: Keeps generated agent config files out of version control automatically
- **Simple CLI**: Easy-to-use commands for initialising and applying configurations

## Supported AI Agents

| Agent            | Rules File(s)                                    | MCP Configuration                                   |
| ---------------- | ------------------------------------------------ | --------------------------------------------------- |
| GitHub Copilot   | `.github/copilot-instructions.md`                | `.vscode/mcp.json`                                  |
| Claude Code      | `CLAUDE.md`                                      | `.mcp.json`                                         |
| OpenAI Codex CLI | `AGENTS.md`                                      | `.codex/config.toml`, `~/.codex/config.json`        |
| Jules            | `AGENTS.md`                                      | -                                                   |
| Cursor           | `.cursor/rules/ruler_cursor_instructions.mdc`    | `.cursor/mcp.json`, `~/.cursor/mcp.json`            |
| Windsurf         | `.windsurf/rules/ruler_windsurf_instructions.md` | `~/.codeium/windsurf/mcp_config.json`               |
| Cline            | `.clinerules`                                    | -                                                   |
| Amp              | `AGENT.md`                                       | -                                                   |
| Aider            | `ruler_aider_instructions.md`, `.aider.conf.yml` | `.mcp.json`                                         |
| Firebase Studio  | `.idx/airules.md`                                | -                                                   |
| Open Hands       | `.openhands/microagents/repo.md`                 | `.openhands/config.toml`                            |
| Gemini CLI       | `GEMINI.md`                                      | `.gemini/settings.json`                             |
| Junie            | `.junie/guidelines.md`                           | -                                                   |
| AugmentCode      | `.augment/rules/ruler_augment_instructions.md`   | `.vscode/settings.json`                             |
| Kilo Code        | `.kilocode/rules/ruler_kilocode_instructions.md` | `.kilocode/mcp.json`                                |
| OpenCode         | `AGENTS.md`                                      | `opencode.json`, `~/.config/opencode/opencode.json` |
| Goose            | `.goosehints`                                    | -                                                   |

## Getting Started

### Prerequisites

Node.js 18.x or higher is required.

### Installation

**Global Installation (Recommended for CLI use):**

```bash
npm install -g @intellectronica/ruler
```

**Using `npx` (for one-off commands):**

```bash
npx @intellectronica/ruler apply
```

### Project Initialisation

1. Navigate to your project's root directory
2. Run `ruler init`
3. This creates:
   - `.ruler/` directory
   - `.ruler/instructions.md`: A starter Markdown file for your rules
   - `.ruler/ruler.toml`: The main configuration file for Ruler
   - `.ruler/mcp.json`: An example MCP server configuration

Additionally, you can create a global configuration to use when no local `.ruler/` directory is found:

```bash
ruler init --global
```

The global configuration will be created to `$XDG_CONFIG_HOME/ruler` (default: `~/.config/ruler`).

## Core Concepts

### The `.ruler/` Directory

This is your central hub for all AI agent instructions:

- **Rule Files (`*.md`)**: Discovered recursively from `.ruler/` or `$XDG_CONFIG_HOME/ruler` and alphabetically concatenated
- **Concatenation Marker**: Each file's content is prepended with `--- Source: <relative_path_to_md_file> ---` for traceability
- **`ruler.toml`**: Master configuration for Ruler's behavior, agent selection, and output paths
- **`mcp.json`**: Shared MCP server settings

### Best Practices for Rule Files

**Granularity**: Break down complex instructions into focused `.md` files:

- `coding_style.md`
- `api_conventions.md`
- `project_architecture.md`
- `security_guidelines.md`

**Example rule file (`.ruler/python_guidelines.md`):**

```markdown
# Python Project Guidelines

## General Style

- Follow PEP 8 for all Python code
- Use type hints for all function signatures and complex variables
- Keep functions short and focused on a single task

## Error Handling

- Use specific exception types rather than generic `Exception`
- Log errors effectively with context

## Security

- Always validate and sanitize user input
- Be mindful of potential injection vulnerabilities
```

## Usage: The `apply` Command

### Primary Command

```bash
ruler apply [options]
```

The `apply` command looks for `.ruler/` in the current directory tree, reading the first match. If no such directory is found, it will look for a global configuration in `$XDG_CONFIG_HOME/ruler`.

### Options

<<<<<<< HEAD
| Option                         | Description                                               |
| ------------------------------ | --------------------------------------------------------- |
| `--project-root <path>`        | Path to your project's root (default: current directory)  |
| `--agents <agent1,agent2,...>` | Comma-separated list of agent names to target (copilot, claude, codex, cursor, windsurf, cline, aider, firebase, gemini-cli, junie, augmentcode, kilocode) |
| `--config <path>`              | Path to a custom `ruler.toml` configuration file          |
| `--mcp` / `--with-mcp`         | Enable applying MCP server configurations (default: true) |
| `--no-mcp`                     | Disable applying MCP server configurations                |
| `--mcp-overwrite`              | Overwrite native MCP config entirely instead of merging   |
| `--gitignore`                  | Enable automatic .gitignore updates (default: true)       |
| `--no-gitignore`               | Disable automatic .gitignore updates                      |
| `--local-only`                 | Do not look for configuration in `$XDG_CONFIG_HOME`       |
| `--verbose` / `-v`             | Display detailed output during execution                  |
| `--disable-backup`                | Disable creation of `.bak` backup files when applying rules (default: false) |
=======
| Option                         | Description                                                                                                                                                |
| ------------------------------ | ---------------------------------------------------------------------------------------------------------------------------------------------------------- |
| `--project-root <path>`        | Path to your project's root (default: current directory)                                                                                                   |
| `--agents <agent1,agent2,...>` | Comma-separated list of agent names to target (amp, copilot, claude, codex, cursor, windsurf, cline, aider, firebase, gemini-cli, junie, augmentcode, kilocode) |
| `--config <path>`              | Path to a custom `ruler.toml` configuration file                                                                                                           |
| `--mcp` / `--with-mcp`         | Enable applying MCP server configurations (default: true)                                                                                                  |
| `--no-mcp`                     | Disable applying MCP server configurations                                                                                                                 |
| `--mcp-overwrite`              | Overwrite native MCP config entirely instead of merging                                                                                                    |
| `--gitignore`                  | Enable automatic .gitignore updates (default: true)                                                                                                        |
| `--no-gitignore`               | Disable automatic .gitignore updates                                                                                                                       |
| `--local-only`                 | Do not look for configuration in `$XDG_CONFIG_HOME`                                                                                                        |
| `--verbose` / `-v`             | Display detailed output during execution                                                                                                                   |
>>>>>>> fa85586c

### Common Examples

**Apply rules to all configured agents:**

```bash
ruler apply
```

**Apply rules only to GitHub Copilot and Claude:**

```bash
ruler apply --agents copilot,claude
```

**Apply rules only to Firebase Studio:**

```bash
ruler apply --agents firebase
```

**Use a specific configuration file:**

```bash
ruler apply --config ./team-configs/ruler.frontend.toml
```

**Apply rules with verbose output:**

```bash
ruler apply --verbose
```

**Apply rules but skip MCP and .gitignore updates:**

```bash
ruler apply --no-mcp --no-gitignore
```

**Apply rules without creating backup files:**

```bash
ruler apply --disable-backup
```

## Usage: The `revert` Command

The `revert` command safely undoes all changes made by `ruler apply`, restoring your project to its pre-ruler state. It intelligently restores files from backups (`.bak` files) when available, or removes generated files that didn't exist before.

### Why Revert is Needed

When experimenting with different rule configurations or switching between projects, you may want to:

- **Clean slate**: Remove all ruler-generated files to start fresh
- **Restore originals**: Revert modified files back to their original state
- **Selective cleanup**: Remove configurations for specific agents only
- **Safe experimentation**: Try ruler without fear of permanent changes

### Primary Command

```bash
ruler revert [options]
```

### Options

| Option                         | Description                                                                                                                                             |
| ------------------------------ | ------------------------------------------------------------------------------------------------------------------------------------------------------- |
| `--project-root <path>`        | Path to your project's root (default: current directory)                                                                                                |
| `--agents <agent1,agent2,...>` | Comma-separated list of agent names to revert (amp, copilot, claude, codex, cursor, windsurf, cline, aider, firebase, gemini-cli, junie, kilocode, opencode) |
| `--config <path>`              | Path to a custom `ruler.toml` configuration file                                                                                                        |
| `--keep-backups`               | Keep backup files (.bak) after restoration (default: false)                                                                                             |
| `--dry-run`                    | Preview changes without actually reverting files                                                                                                        |
| `--verbose` / `-v`             | Display detailed output during execution                                                                                                                |
| `--local-only`                 | Only search for local .ruler directories, ignore global config                                                                                          |

### Common Examples

**Revert all ruler changes:**

```bash
ruler revert
```

**Preview what would be reverted (dry-run):**

```bash
ruler revert --dry-run
```

**Revert only specific agents:**

```bash
ruler revert --agents claude,copilot
```

**Revert with detailed output:**

```bash
ruler revert --verbose
```

**Keep backup files after reverting:**

```bash
ruler revert --keep-backups
```

## Configuration (`ruler.toml`) in Detail

### Location

Defaults to `.ruler/ruler.toml` in the project root. Override with `--config` CLI option.

### Complete Example

```toml
# Default agents to run when --agents is not specified
# Uses case-insensitive substring matching
default_agents = ["copilot", "claude", "aider"]

# --- Global MCP Server Configuration ---
[mcp]
# Enable/disable MCP propagation globally (default: true)
enabled = true
# Global merge strategy: 'merge' or 'overwrite' (default: 'merge')
merge_strategy = "merge"

# --- Global .gitignore Configuration ---
[gitignore]
# Enable/disable automatic .gitignore updates (default: true)
enabled = true

# --- Agent-Specific Configurations ---
[agents.copilot]
enabled = true
output_path = ".github/copilot-instructions.md"

[agents.claude]
enabled = true
output_path = "CLAUDE.md"

[agents.aider]
enabled = true
output_path_instructions = "ruler_aider_instructions.md"
output_path_config = ".aider.conf.yml"

# OpenAI Codex CLI agent and MCP config
[agents.codex]
enabled = true
output_path = "AGENTS.md"
output_path_config = ".codex/config.toml"

# Agent-specific MCP configuration for Codex CLI
[agents.codex.mcp]
enabled = true
merge_strategy = "merge"

[agents.firebase]
enabled = true
output_path = ".idx/airules.md"

[agents.gemini-cli]
enabled = true

[agents.jules]
enabled = true

[agents.junie]
enabled = true
output_path = ".junie/guidelines.md"

# Agent-specific MCP configuration
[agents.cursor.mcp]
enabled = true
merge_strategy = "merge"

# Disable specific agents
[agents.windsurf]
enabled = false

[agents.kilocode]
enabled = true
output_path = ".kilocode/rules/ruler_kilocode_instructions.md"
```

### Configuration Precedence

1. **CLI flags** (e.g., `--agents`, `--no-mcp`, `--mcp-overwrite`, `--no-gitignore`)
2. **Settings in `ruler.toml`** (`default_agents`, specific agent settings, global sections)
3. **Ruler's built-in defaults** (all agents enabled, standard output paths, MCP enabled with 'merge')

## MCP (Model Context Protocol) Server Configuration

MCP provides broader context to AI models through server configurations. Ruler can manage and distribute these settings across compatible agents.

### `.ruler/mcp.json`

Define your project's MCP servers:

```json
{
  "mcpServers": {
    "filesystem": {
      "command": "npx",
      "args": [
        "-y",
        "@modelcontextprotocol/server-filesystem",
        "/path/to/project"
      ]
    },
    "git": {
      "command": "npx",
      "args": ["-y", "@modelcontextprotocol/server-git", "--repository", "."]
    }
  }
}
```


Ruler uses this file with the `merge` (default) or `overwrite` strategy, controlled by `ruler.toml` or CLI flags.

**Note for OpenAI Codex CLI:** To apply the local Codex CLI MCP configuration, set the `CODEX_HOME` environment variable to your project’s `.codex` directory:
```bash
export CODEX_HOME="$(pwd)/.codex"
```

## `.gitignore` Integration

Ruler automatically manages your `.gitignore` file to keep generated agent configuration files out of version control.

### How it Works

- Creates or updates `.gitignore` in your project root
- Adds paths to a managed block marked with `# START Ruler Generated Files` and `# END Ruler Generated Files`
- Preserves existing content outside this block
- Sorts paths alphabetically and uses relative POSIX-style paths

### Example `.gitignore` Section

```gitignore
# Your existing rules
node_modules/
*.log

# START Ruler Generated Files
.aider.conf.yml
.clinerules
.cursor/rules/ruler_cursor_instructions.mdc
.github/copilot-instructions.md
.windsurf/rules/ruler_windsurf_instructions.md
AGENTS.md
CLAUDE.md
ruler_aider_instructions.md
# END Ruler Generated Files

dist/
```

### Control Options

- **CLI flags**: `--gitignore` or `--no-gitignore`
- **Configuration**: `[gitignore].enabled` in `ruler.toml`
- **Default**: enabled

## Practical Usage Scenarios

### Scenario 1: Getting Started Quickly

```bash
# Initialize Ruler in your project
cd your-project
ruler init

# Edit the generated files
# - Add your coding guidelines to .ruler/instructions.md
# - Customize .ruler/ruler.toml if needed

# Apply rules to all AI agents
ruler apply
```

### Scenario 2: Team Standardization

1. Create `.ruler/coding_standards.md`, `.ruler/api_usage.md`
2. Commit the `.ruler` directory to your repository
3. Team members pull changes and run `ruler apply` to update their local AI agent configurations

### Scenario 3: Project-Specific Context for AI

1. Detail your project's architecture in `.ruler/project_overview.md`
2. Describe primary data structures in `.ruler/data_models.md`
3. Run `ruler apply` to help AI tools provide more relevant suggestions

### Integration with NPM Scripts

```json
{
  "scripts": {
    "ruler:apply": "ruler apply",
    "dev": "npm run ruler:apply && your_dev_command",
    "precommit": "npm run ruler:apply"
  }
}
```

### Integration with GitHub Actions

```yaml
# .github/workflows/ruler-check.yml
name: Check Ruler Configuration
on:
  pull_request:
    paths: ['.ruler/**']

jobs:
  check-ruler:
    runs-on: ubuntu-latest
    steps:
      - uses: actions/checkout@v4
      - uses: actions/setup-node@v4
        with:
          node-version: '18'
          cache: 'npm'

      - name: Install Ruler
        run: npm install -g @intellectronica/ruler

      - name: Apply Ruler configuration
        run: ruler apply --no-gitignore

      - name: Check for uncommitted changes
        run: |
          if [[ -n $(git status --porcelain) ]]; then
            echo "::error::Ruler configuration is out of sync!"
            echo "Please run 'ruler apply' locally and commit the changes."
            exit 1
          fi
```

## Troubleshooting

### Common Issues

**"Cannot find module" errors:**

- Ensure Ruler is installed globally: `npm install -g @intellectronica/ruler`
- Or use `npx @intellectronica/ruler`

**Permission denied errors:**

- On Unix systems, you may need `sudo` for global installation

**Agent files not updating:**

- Check if the agent is enabled in `ruler.toml`
- Verify agent isn't excluded by `--agents` flag
- Use `--verbose` to see detailed execution logs

**Configuration validation errors:**

- Ruler now validates `ruler.toml` format and will show specific error details
- Check that all configuration values match the expected types and formats

### Debug Mode

Use `--verbose` flag to see detailed execution logs:

```bash
ruler apply --verbose
```

This shows:

- Configuration loading details
- Agent selection logic
- File processing information
- MCP configuration steps

## FAQ

**Q: Can I use different rules for different agents?**
A: Currently, all agents receive the same concatenated rules. For agent-specific instructions, include sections in your rule files like "## GitHub Copilot Specific" or "## Aider Configuration".

**Q: How do I temporarily disable Ruler for an agent?**
A: Set `enabled = false` in `ruler.toml` under `[agents.agentname]`, or use `--agents` flag to specify only the agents you want.

**Q: What happens to my existing agent configuration files?**
A: Ruler creates backups with `.bak` extension before overwriting any existing files.

**Q: Can I run Ruler in CI/CD pipelines?**
A: Yes! Use `ruler apply --no-gitignore` in CI to avoid modifying `.gitignore`. See the GitHub Actions example above.

**Q: How do I migrate from version 0.1.x to 0.2.0?**
A: Version 0.2.0 is backward compatible. Your existing `.ruler/` directory and `ruler.toml` will continue to work. New features like verbose logging and improved error messages are opt-in.

## Development

### Setup

```bash
git clone https://github.com/intellectronica/ruler.git
cd ruler
npm install
npm run build
```

### Testing

```bash
# Run all tests
npm test

# Run tests with coverage
npm run test:coverage

# Run tests in watch mode
npm run test:watch
```

### Code Quality

```bash
# Run linting
npm run lint

# Run formatting
npm run format
```

## Contributing

Contributions are welcome! Please:

1. Fork the repository
2. Create a feature branch
3. Make your changes
4. Add tests for new functionality
5. Ensure all tests pass
6. Submit a pull request

For bugs and feature requests, please [open an issue](https://github.com/intellectronica/ruler/issues).

## License

MIT

---

© Eleanor Berger  
[ai.intellectronica.net](https://ai.intellectronica.net/)<|MERGE_RESOLUTION|>--- conflicted
+++ resolved
@@ -148,25 +148,10 @@
 
 ### Options
 
-<<<<<<< HEAD
-| Option                         | Description                                               |
-| ------------------------------ | --------------------------------------------------------- |
-| `--project-root <path>`        | Path to your project's root (default: current directory)  |
-| `--agents <agent1,agent2,...>` | Comma-separated list of agent names to target (copilot, claude, codex, cursor, windsurf, cline, aider, firebase, gemini-cli, junie, augmentcode, kilocode) |
-| `--config <path>`              | Path to a custom `ruler.toml` configuration file          |
-| `--mcp` / `--with-mcp`         | Enable applying MCP server configurations (default: true) |
-| `--no-mcp`                     | Disable applying MCP server configurations                |
-| `--mcp-overwrite`              | Overwrite native MCP config entirely instead of merging   |
-| `--gitignore`                  | Enable automatic .gitignore updates (default: true)       |
-| `--no-gitignore`               | Disable automatic .gitignore updates                      |
-| `--local-only`                 | Do not look for configuration in `$XDG_CONFIG_HOME`       |
-| `--verbose` / `-v`             | Display detailed output during execution                  |
-| `--disable-backup`                | Disable creation of `.bak` backup files when applying rules (default: false) |
-=======
 | Option                         | Description                                                                                                                                                |
 | ------------------------------ | ---------------------------------------------------------------------------------------------------------------------------------------------------------- |
 | `--project-root <path>`        | Path to your project's root (default: current directory)                                                                                                   |
-| `--agents <agent1,agent2,...>` | Comma-separated list of agent names to target (amp, copilot, claude, codex, cursor, windsurf, cline, aider, firebase, gemini-cli, junie, augmentcode, kilocode) |
+| `--agents <agent1,agent2,...>` | Comma-separated list of agent names to target (amp, copilot, claude, codex, cursor, windsurf, cline, aider, firebase, gemini-cli, junie, augmentcode, kilocode, opencode, crush, goose) |
 | `--config <path>`              | Path to a custom `ruler.toml` configuration file                                                                                                           |
 | `--mcp` / `--with-mcp`         | Enable applying MCP server configurations (default: true)                                                                                                  |
 | `--no-mcp`                     | Disable applying MCP server configurations                                                                                                                 |
@@ -175,7 +160,7 @@
 | `--no-gitignore`               | Disable automatic .gitignore updates                                                                                                                       |
 | `--local-only`                 | Do not look for configuration in `$XDG_CONFIG_HOME`                                                                                                        |
 | `--verbose` / `-v`             | Display detailed output during execution                                                                                                                   |
->>>>>>> fa85586c
+| `--disable-backup`             | Disable creation of `.bak` backup files when applying rules (default: false)                                                                              |
 
 ### Common Examples
 
