--- conflicted
+++ resolved
@@ -234,14 +234,12 @@
 [agents.gemini-cli]
 enabled = true
 
-<<<<<<< HEAD
 [agents.opencode]
 enabled = true
 output_path = "AGENTS.md"
-=======
+
 [agents.jules]
 enabled = true
->>>>>>> eedc475f
 
 # Agent-specific MCP configuration
 [agents.cursor.mcp]
