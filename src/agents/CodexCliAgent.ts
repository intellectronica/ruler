--- conflicted
+++ resolved
@@ -24,14 +24,6 @@
     rulerMcpJson: Record<string, unknown> | null,
     agentConfig?: IAgentConfig,
   ): Promise<void> {
-<<<<<<< HEAD
-    const output =
-      agentConfig?.outputPath ?? this.getDefaultOutputPath(projectRoot);
-    if (!agentConfig?.disableBackup) {
-      await backupFile(output);
-    }
-    await writeGeneratedFile(output, concatenatedRules);
-=======
     // Get default paths
     const defaults = this.getDefaultOutputPath(projectRoot);
 
@@ -42,7 +34,9 @@
       defaults.instructions;
 
     // Write the instructions file
-    await backupFile(instructionsPath);
+    if (!agentConfig?.disableBackup) {
+      await backupFile(instructionsPath);
+    }
     await writeGeneratedFile(instructionsPath, concatenatedRules);
 
     // Handle MCP configuration if enabled
@@ -151,7 +145,6 @@
 
       await writeGeneratedFile(configPath, tomlContent);
     }
->>>>>>> fa85586c
   }
 
   getDefaultOutputPath(projectRoot: string): Record<string, string> {
