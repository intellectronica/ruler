--- conflicted
+++ resolved
@@ -61,11 +61,7 @@
   "dependencies": {
     "@iarna/toml": "^2.2.5",
     "js-yaml": "^4.1.0",
-<<<<<<< HEAD
     "toml": "^3.0.0",
-    "@iarna/toml": "^2.2.5",
-=======
->>>>>>> 0d290e06
     "yargs": "^17.7.2",
     "zod": "^3.25.28"
   }
