import { promises as fs } from 'fs';
import * as path from 'path';
import os from 'os';
import yaml from 'js-yaml';

import { CopilotAgent } from '../../../src/agents/CopilotAgent';
import { ClaudeAgent } from '../../../src/agents/ClaudeAgent';
import { CodexCliAgent } from '../../../src/agents/CodexCliAgent';
import { CursorAgent } from '../../../src/agents/CursorAgent';
import { WindsurfAgent } from '../../../src/agents/WindsurfAgent';
import { ClineAgent } from '../../../src/agents/ClineAgent';
import { AiderAgent } from '../../../src/agents/AiderAgent';
import { FirebaseAgent } from '../../../src/agents/FirebaseAgent';
import { JunieAgent } from '../../../src/agents/JunieAgent';
import { AugmentCodeAgent } from '../../../src/agents/AugmentCodeAgent';

describe('Agent Adapters', () => {
  let tmpDir: string;
  beforeEach(async () => {
    tmpDir = await fs.mkdtemp(path.join(os.tmpdir(), 'ruler-agent-'));
  });
  afterEach(async () => {
    await fs.rm(tmpDir, { recursive: true, force: true });
  });

  describe('CopilotAgent', () => {
    it('backs up and writes copilot-instructions.md', async () => {
      const agent = new CopilotAgent();
      const githubDir = path.join(tmpDir, '.github');
      await fs.mkdir(githubDir, { recursive: true });
      const target = path.join(githubDir, 'copilot-instructions.md');
      await fs.writeFile(target, 'old copilot');
      await agent.applyRulerConfig('new copilot', tmpDir, null);
      const backup = await fs.readFile(`${target}.bak`, 'utf8');
      const content = await fs.readFile(target, 'utf8');
      expect(backup).toBe('old copilot');
      expect(content).toBe('new copilot');
    });
    it('writes copilot-instructions.md without backup when cli flag is used', async () => {
      const agent = new CopilotAgent();
      const githubDir = path.join(tmpDir, '.github');
      await fs.mkdir(githubDir, { recursive: true });
      const target = path.join(githubDir, 'copilot-instructions.md');
      await fs.writeFile(target, 'old copilot');
      await agent.applyRulerConfig('new copilot', tmpDir, null, { disableBackup: true });
      await expect(fs.readFile(`${target}.bak`, 'utf8')).rejects.toThrow();
      const content = await fs.readFile(target, 'utf8');
      expect(content).toBe('new copilot');
    });
    it('uses custom outputPath when provided', async () => {
      const agent = new CopilotAgent();
      const custom = path.join(tmpDir, 'custom_copilot.md');
      await fs.mkdir(path.dirname(custom), { recursive: true });
      await agent.applyRulerConfig('custom data', tmpDir, null, { outputPath: custom });
      expect(await fs.readFile(custom, 'utf8')).toBe('custom data');
    });
  });


  describe('ClaudeAgent', () => {
    it('backs up and writes CLAUDE.md', async () => {
      const agent = new ClaudeAgent();
      const target = path.join(tmpDir, 'CLAUDE.md');
      await fs.writeFile(target, 'old claude');
      await agent.applyRulerConfig('new claude', tmpDir, null);
      expect(await fs.readFile(`${target}.bak`, 'utf8')).toBe('old claude');
      expect(await fs.readFile(target, 'utf8')).toBe('new claude');
    });
    it('writes CLAUDE.md without backup when cli flag is used', async () => {
      const agent = new ClaudeAgent();
      const target = path.join(tmpDir, 'CLAUDE.md');
      await fs.writeFile(target, 'old claude');
      await agent.applyRulerConfig('new claude', tmpDir, null, { disableBackup: true });
      await expect(fs.readFile(`${target}.bak`, 'utf8')).rejects.toThrow();
      const content = await fs.readFile(target, 'utf8');
      expect(content).toBe('new claude');
    });
    it('uses custom outputPath when provided', async () => {
      const agent = new ClaudeAgent();
      const custom = path.join(tmpDir, 'CUSTOM_CLAUDE.md');
      await fs.mkdir(path.dirname(custom), { recursive: true });
      await agent.applyRulerConfig('x', tmpDir, null, { outputPath: custom });
      expect(await fs.readFile(custom, 'utf8')).toBe('x');
    });
  });

  describe('CodexCliAgent', () => {
    it('backs up and writes AGENTS.md', async () => {
      const agent = new CodexCliAgent();
      const target = path.join(tmpDir, 'AGENTS.md');
      await fs.writeFile(target, 'old codex');
      await agent.applyRulerConfig('new codex', tmpDir, null);
      expect(await fs.readFile(`${target}.bak`, 'utf8')).toBe('old codex');
      expect(await fs.readFile(target, 'utf8')).toBe('new codex');
    });
    it('writes AGENTS.md without backup when cli flag is used', async () => {
      const agent = new CodexCliAgent();
      const target = path.join(tmpDir, 'AGENTS.md');
      await fs.writeFile(target, 'old codex');
      await agent.applyRulerConfig('new codex', tmpDir, null, { disableBackup: true });
      await expect(fs.readFile(`${target}.bak`, 'utf8')).rejects.toThrow();
      const content = await fs.readFile(target, 'utf8');
      expect(content).toBe('new codex');
    });
    it('uses custom outputPath when provided', async () => {
      const agent = new CodexCliAgent();
      const custom = path.join(tmpDir, 'CUSTOM_AGENTS.md');
      await fs.mkdir(path.dirname(custom), { recursive: true });
      await agent.applyRulerConfig('y', tmpDir, null, { outputPath: custom });
      expect(await fs.readFile(custom, 'utf8')).toBe('y');
    });
  });

  describe('CursorAgent', () => {
    it('backs up and writes ruler_cursor_instructions.mdc', async () => {
      const agent = new CursorAgent();
      const rulesDir = path.join(tmpDir, '.cursor', 'rules');
      await fs.mkdir(rulesDir, { recursive: true });
      const target = path.join(rulesDir, 'ruler_cursor_instructions.mdc');
      await fs.writeFile(target, 'old cursor');
      await agent.applyRulerConfig('new cursor', tmpDir, null);
      expect(await fs.readFile(`${target}.bak`, 'utf8')).toBe('old cursor');
<<<<<<< HEAD
      expect(await fs.readFile(target, 'utf8')).toBe('new cursor');
    });
    it('writes ruler_cursor_instructions.mdc without backup when cli flag is used', async () => {
      const agent = new CursorAgent();
      const rulesDir = path.join(tmpDir, '.cursor', 'rules');
      await fs.mkdir(rulesDir, { recursive: true });
      const target = path.join(rulesDir, 'ruler_cursor_instructions.mdc');
      await fs.writeFile(target, 'old cursor');
      await agent.applyRulerConfig('new cursor', tmpDir, null, { disableBackup: true });
      await expect(fs.readFile(`${target}.bak`, 'utf8')).rejects.toThrow();
      const content = await fs.readFile(target, 'utf8');
      expect(content).toBe('new cursor');
    });
    it('uses custom outputPath when provided', async () => {
      const agent = new CursorAgent();
      const customDir = path.join(tmpDir, '.cursor', 'rules');
      await fs.mkdir(customDir, { recursive: true });
      const custom = path.join(tmpDir, 'custom_cursor.mdc');
      await fs.mkdir(path.dirname(custom), { recursive: true });
      await agent.applyRulerConfig('z', tmpDir, null, { outputPath: custom });
      expect(await fs.readFile(custom, 'utf8')).toBe('z');
    });
=======
      const content = await fs.readFile(target, 'utf8');
      expect(content).toContain('new cursor');
      });
  });
  it('uses custom outputPath when provided', async () => {
    const agent = new CursorAgent();
    const customDir = path.join(tmpDir, '.cursor', 'rules');
    await fs.mkdir(customDir, { recursive: true });
    const custom = path.join(tmpDir, 'custom_cursor.mdc');
    await fs.mkdir(path.dirname(custom), { recursive: true });
    await agent.applyRulerConfig('z', tmpDir, null, { outputPath: custom });
    const content = await fs.readFile(custom, 'utf8');
    expect(content).toContain('z');
>>>>>>> fa85586c
  });

  describe('WindsurfAgent', () => {
    it('backs up and writes ruler_windsurf_instructions.md', async () => {
      const agent = new WindsurfAgent();
      const rulesDir = path.join(tmpDir, '.windsurf', 'rules');
      await fs.mkdir(rulesDir, { recursive: true });
      const target = path.join(rulesDir, 'ruler_windsurf_instructions.md');
      await fs.writeFile(target, 'old windsurf');
      await agent.applyRulerConfig('new windsurf', tmpDir, null);
      expect(await fs.readFile(`${target}.bak`, 'utf8')).toBe('old windsurf');
      expect(await fs.readFile(target, 'utf8')).toBe('new windsurf');
    });
    it('writes ruler_windsurf_instructions.md without backup when cli flag is used', async () => {
      const agent = new WindsurfAgent();
      const rulesDir = path.join(tmpDir, '.windsurf', 'rules');
      await fs.mkdir(rulesDir, { recursive: true });
      const target = path.join(rulesDir, 'ruler_windsurf_instructions.md');
      await fs.writeFile(target, 'old windsurf');
      await agent.applyRulerConfig('new windsurf', tmpDir, null, { disableBackup: true });
      await expect(fs.readFile(`${target}.bak`, 'utf8')).rejects.toThrow();
      const content = await fs.readFile(target, 'utf8');
      expect(content).toBe('new windsurf');
    });
    it('uses custom outputPath when provided', async () => {
      const agent = new WindsurfAgent();
      const customDir = path.join(tmpDir, '.windsurf', 'rules');
      await fs.mkdir(customDir, { recursive: true });
      const custom = path.join(tmpDir, 'custom_windsurf.md');
      await fs.mkdir(path.dirname(custom), { recursive: true });
      await agent.applyRulerConfig('w', tmpDir, null, { outputPath: custom });
      expect(await fs.readFile(custom, 'utf8')).toBe('w');
    });
  });

  describe('ClineAgent', () => {
    it('backs up and writes .clinerules', async () => {
      const agent = new ClineAgent();
      const target = path.join(tmpDir, '.clinerules');
      await fs.writeFile(target, 'old cline');
      await agent.applyRulerConfig('new cline', tmpDir, null);
      expect(await fs.readFile(`${target}.bak`, 'utf8')).toBe('old cline');
      expect(await fs.readFile(target, 'utf8')).toBe('new cline');
    });
    it('writes .clinerules without backup when cli flag is used', async () => {
      const agent = new ClineAgent();
      const target = path.join(tmpDir, '.clinerules');
      await fs.writeFile(target, 'old cline');
      await agent.applyRulerConfig('new cline', tmpDir, null, { disableBackup: true });
      await expect(fs.readFile(`${target}.bak`, 'utf8')).rejects.toThrow();
      const content = await fs.readFile(target, 'utf8');
      expect(content).toBe('new cline');
    });
    it('uses custom outputPath when provided', async () => {
      const agent = new ClineAgent();
      const custom = path.join(tmpDir, 'custom_cline');
      await fs.mkdir(path.dirname(custom), { recursive: true });
      await agent.applyRulerConfig('c', tmpDir, null, { outputPath: custom });
      expect(await fs.readFile(custom, 'utf8')).toBe('c');
    });
  });

  describe('AiderAgent', () => {
    it('creates and updates .aider.conf.yml', async () => {
      const agent = new AiderAgent();
      // No existing config
      await agent.applyRulerConfig('aider rules', tmpDir, null);
      const mdFile = path.join(tmpDir, 'ruler_aider_instructions.md');
      expect(await fs.readFile(mdFile, 'utf8')).toBe('aider rules');
      const cfg = yaml.load(await fs.readFile(path.join(tmpDir, '.aider.conf.yml'), 'utf8')) as any;
      expect(cfg.read).toContain('ruler_aider_instructions.md');

      // Existing config with read not array
      const cfgPath = path.join(tmpDir, '.aider.conf.yml');
      await fs.writeFile(cfgPath, 'read: outdated');
      await agent.applyRulerConfig('new aider', tmpDir, null);
      const updated = yaml.load(await fs.readFile(cfgPath, 'utf8')) as any;
      expect(Array.isArray(updated.read)).toBe(true);
      expect(updated.read).toContain('ruler_aider_instructions.md');
    });
    it('uses custom outputPathInstructions when provided', async () => {
      const agent = new AiderAgent();
      const customMd = path.join(tmpDir, 'custom_aider.md');
      await fs.mkdir(path.dirname(customMd), { recursive: true });
      await agent.applyRulerConfig('aider data', tmpDir, null, { outputPathInstructions: customMd });
      expect(await fs.readFile(customMd, 'utf8')).toBe('aider data');
      const cfg = yaml.load(
        await fs.readFile(path.join(tmpDir, '.aider.conf.yml'), 'utf8'),
      ) as any;
      expect(cfg.read).toContain('custom_aider.md');
    });
  });

  describe('FirebaseAgent', () => {
    it('backs up and writes .idx/airules.md', async () => {
      const agent = new FirebaseAgent();
      const idxDir = path.join(tmpDir, '.idx');
      await fs.mkdir(idxDir, { recursive: true });
      const target = path.join(idxDir, 'airules.md');
      await fs.writeFile(target, 'old firebase');
      await agent.applyRulerConfig('new firebase', tmpDir, null);
      expect(await fs.readFile(`${target}.bak`, 'utf8')).toBe('old firebase');
      expect(await fs.readFile(target, 'utf8')).toBe('new firebase');
    });
    it('writes .idx/airules.md without backup when cli flag is used', async () => {
      const agent = new FirebaseAgent();
      const idxDir = path.join(tmpDir, '.idx');
      await fs.mkdir(idxDir, { recursive: true });
      const target = path.join(idxDir, 'airules.md');
      await fs.writeFile(target, 'old firebase');
      await agent.applyRulerConfig('new firebase', tmpDir, null, { disableBackup: true });
      await expect(fs.readFile(`${target}.bak`, 'utf8')).rejects.toThrow();
      const content = await fs.readFile(target, 'utf8');
      expect(content).toBe('new firebase');
    });
    it('uses custom outputPath when provided', async () => {
      const agent = new FirebaseAgent();
      const custom = path.join(tmpDir, 'custom_firebase.md');
      await fs.mkdir(path.dirname(custom), { recursive: true });
      await agent.applyRulerConfig('firebase rules', tmpDir, null, { outputPath: custom });
      expect(await fs.readFile(custom, 'utf8')).toBe('firebase rules');
    });
  });

  describe('JunieAgent', () => {
    it('backs up and writes .junie/guidelines.md', async () => {
      const agent = new JunieAgent();
      const junieDir = path.join(tmpDir, '.junie');
      await fs.mkdir(junieDir, { recursive: true });
      const target = path.join(junieDir, 'guidelines.md');
      await fs.writeFile(target, 'old junie');
      await agent.applyRulerConfig('new junie', tmpDir, null);
      expect(await fs.readFile(`${target}.bak`, 'utf8')).toBe('old junie');
      expect(await fs.readFile(target, 'utf8')).toBe('new junie');
    });
    it('writes .junie/guidelines.md without backup when cli flag is used', async () => {
      const agent = new JunieAgent();
      const junieDir = path.join(tmpDir, '.junie');
      await fs.mkdir(junieDir, { recursive: true });
      const target = path.join(junieDir, 'guidelines.md');
      await fs.writeFile(target, 'old junie');
      await agent.applyRulerConfig('new junie', tmpDir, null, { disableBackup: true });
      await expect(fs.readFile(`${target}.bak`, 'utf8')).rejects.toThrow();
      const content = await fs.readFile(target, 'utf8');
      expect(content).toBe('new junie');
    });
    it('uses custom outputPath when provided', async () => {
      const agent = new JunieAgent();
      const custom = path.join(tmpDir, 'custom_junie.md');
      await fs.mkdir(path.dirname(custom), { recursive: true });
      await agent.applyRulerConfig('junie rules', tmpDir, null, { outputPath: custom });
      expect(await fs.readFile(custom, 'utf8')).toBe('junie rules');
    });
  });

  describe('AugmentCodeAgent', () => {
    it('backs up and writes ruler_augment_instructions.md', async () => {
      const agent = new AugmentCodeAgent();
      const target = path.join(tmpDir, '.augment', 'rules', 'ruler_augment_instructions.md');
      await fs.mkdir(path.dirname(target), { recursive: true });
      await fs.writeFile(target, 'old augment');
      await agent.applyRulerConfig('new augment', tmpDir, null);
      expect(await fs.readFile(`${target}.bak`, 'utf8')).toBe('old augment');
      expect(await fs.readFile(target, 'utf8')).toBe('new augment');
    });
    it('writes ruler_augment_instructions.md without backup when cli flag is used', async () => {
      const agent = new AugmentCodeAgent();
      const target = path.join(tmpDir, '.augment', 'rules', 'ruler_augment_instructions.md');
      await fs.mkdir(path.dirname(target), { recursive: true });
      await fs.writeFile(target, 'old augment');
      await agent.applyRulerConfig('new augment', tmpDir, null, { disableBackup: true });
      await expect(fs.readFile(`${target}.bak`, 'utf8')).rejects.toThrow();
      const content = await fs.readFile(target, 'utf8');
      expect(content).toBe('new augment');
    });

    it('uses custom outputPath when provided', async () => {
      const agent = new AugmentCodeAgent();
      const custom = path.join(tmpDir, 'custom_augment.md');
      await fs.mkdir(path.dirname(custom), { recursive: true });
      await agent.applyRulerConfig('augment rules', tmpDir, null, { outputPath: custom });
      expect(await fs.readFile(custom, 'utf8')).toBe('augment rules');
    });
  });
});<|MERGE_RESOLUTION|>--- conflicted
+++ resolved
@@ -120,8 +120,8 @@
       await fs.writeFile(target, 'old cursor');
       await agent.applyRulerConfig('new cursor', tmpDir, null);
       expect(await fs.readFile(`${target}.bak`, 'utf8')).toBe('old cursor');
-<<<<<<< HEAD
-      expect(await fs.readFile(target, 'utf8')).toBe('new cursor');
+      const content = await fs.readFile(target, 'utf8');
+      expect(content).toContain('new cursor');
     });
     it('writes ruler_cursor_instructions.mdc without backup when cli flag is used', async () => {
       const agent = new CursorAgent();
@@ -132,7 +132,7 @@
       await agent.applyRulerConfig('new cursor', tmpDir, null, { disableBackup: true });
       await expect(fs.readFile(`${target}.bak`, 'utf8')).rejects.toThrow();
       const content = await fs.readFile(target, 'utf8');
-      expect(content).toBe('new cursor');
+      expect(content).toContain('new cursor');
     });
     it('uses custom outputPath when provided', async () => {
       const agent = new CursorAgent();
@@ -141,23 +141,10 @@
       const custom = path.join(tmpDir, 'custom_cursor.mdc');
       await fs.mkdir(path.dirname(custom), { recursive: true });
       await agent.applyRulerConfig('z', tmpDir, null, { outputPath: custom });
-      expect(await fs.readFile(custom, 'utf8')).toBe('z');
-    });
-=======
-      const content = await fs.readFile(target, 'utf8');
-      expect(content).toContain('new cursor');
-      });
-  });
-  it('uses custom outputPath when provided', async () => {
-    const agent = new CursorAgent();
-    const customDir = path.join(tmpDir, '.cursor', 'rules');
-    await fs.mkdir(customDir, { recursive: true });
-    const custom = path.join(tmpDir, 'custom_cursor.mdc');
-    await fs.mkdir(path.dirname(custom), { recursive: true });
-    await agent.applyRulerConfig('z', tmpDir, null, { outputPath: custom });
-    const content = await fs.readFile(custom, 'utf8');
-    expect(content).toContain('z');
->>>>>>> fa85586c
+      const content = await fs.readFile(custom, 'utf8');
+      expect(content).toContain('z');
+    });
+  });
   });
 
   describe('WindsurfAgent', () => {
